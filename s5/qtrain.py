--- conflicted
+++ resolved
@@ -14,10 +14,7 @@
     validate,
 )
 from .dataloading import Datasets
-<<<<<<< HEAD
-=======
 #from .seq_model import BatchClassificationModel, RetrievalModel
->>>>>>> 56678ee6
 from .qseq_model import QBatchClassificationModel, QRetrievalModel
 from .qssm_aqt import init_qS5SSM, QuantizationConfig
 from .ssm_init import make_DPLR_HiPPO
@@ -166,11 +163,7 @@
             prenorm=args.prenorm,
             batchnorm=args.batchnorm,
             bn_momentum=args.bn_momentum,
-<<<<<<< HEAD
             q_bits_aw=(q_config.non_ssm_act_precision, q_config.non_ssm_precision),
-=======
-            q_config=q_config
->>>>>>> 56678ee6
         )
 
     else:
@@ -187,11 +180,7 @@
             prenorm=args.prenorm,
             batchnorm=args.batchnorm,
             bn_momentum=args.bn_momentum,
-<<<<<<< HEAD
             q_bits_aw=(q_config.non_ssm_act_precision, q_config.non_ssm_precision),
-=======
-            non_ssm_precision = q_config.non_ssm_precision
->>>>>>> 56678ee6
         )
 
     # initialize training state
