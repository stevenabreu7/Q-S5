--- conflicted
+++ resolved
@@ -4,12 +4,7 @@
 from flax import linen as nn
 from typing import Tuple
 from .qlayers import QSequenceLayer
-<<<<<<< HEAD
 from .utils.quantization import q_dot_maybe
-=======
-from .qssm_aqt import QuantizationConfig
-from .utils.quantization import fully_quantized, q_dot_maybe
->>>>>>> ccdc9307
 
 
 class QStackedEncoderModel(nn.Module):
