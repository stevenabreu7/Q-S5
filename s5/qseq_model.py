--- conflicted
+++ resolved
@@ -14,11 +14,7 @@
             d_model     (int32):    this is the feature size of the layer inputs and outputs
                                      we usually refer to this size as H
             n_layers    (int32):    the number of S5 layers to stack
-<<<<<<< HEAD
-            non_ssm_precision (int): number of bits for non-ssm components like MLPs
-=======
             q_bits_aw   (int?, int?): quantization precision for activations and weights
->>>>>>> 3c74f440
             activation  (string):   Type of activation function to use
             dropout     (float32):  dropout rate
             training    (bool):     whether in training mode or not
